// Copyright 2016 The go-ethereum Authors
// This file is part of the go-ethereum library.
//
// The go-ethereum library is free software: you can redistribute it and/or modify
// it under the terms of the GNU Lesser General Public License as published by
// the Free Software Foundation, either version 3 of the License, or
// (at your option) any later version.
//
// The go-ethereum library is distributed in the hope that it will be useful,
// but WITHOUT ANY WARRANTY; without even the implied warranty of
// MERCHANTABILITY or FITNESS FOR A PARTICULAR PURPOSE. See the
// GNU Lesser General Public License for more details.
//
// You should have received a copy of the GNU Lesser General Public License
// along with the go-ethereum library. If not, see <http://www.gnu.org/licenses/>.

package swarm

import (
	"bytes"
	"context"
	"crypto/ecdsa"
	"fmt"
	"net"

	"github.com/ethereum/go-ethereum/accounts/abi/bind"
	"github.com/ethereum/go-ethereum/common"
	"github.com/ethereum/go-ethereum/contracts/chequebook"
	"github.com/ethereum/go-ethereum/contracts/ens"
	"github.com/ethereum/go-ethereum/crypto"
	"github.com/ethereum/go-ethereum/ethclient"
	"github.com/ethereum/go-ethereum/log"
	"github.com/ethereum/go-ethereum/node"
	"github.com/ethereum/go-ethereum/p2p"
	"github.com/ethereum/go-ethereum/p2p/discover"
	"github.com/ethereum/go-ethereum/p2p/protocols"
	"github.com/ethereum/go-ethereum/rpc"
	"github.com/ethereum/go-ethereum/swarm/api"
	httpapi "github.com/ethereum/go-ethereum/swarm/api/http"
	"github.com/ethereum/go-ethereum/swarm/fuse"
	"github.com/ethereum/go-ethereum/swarm/network"
	"github.com/ethereum/go-ethereum/swarm/pss"
	"github.com/ethereum/go-ethereum/swarm/storage"
	"github.com/ethereum/go-ethereum/swarm/storage/mock"
)

// the swarm stack
type Swarm struct {
	config *api.Config  // swarm configuration
	api    *api.Api     // high level api layer (fs/manifest)
	dns    api.Resolver // DNS registrar
	//dbAccess    *network.DbAccess      // access to local chunk db iterator and storage counter
<<<<<<< HEAD
	//storage storage.ChunkStore // internal access to storage, common interface to cloud storage backends
	dpa *storage.DPA // distributed preimage archive, the local API to the storage with document level storage/retrieval support
	//depo        network.StorageHandler // remote request handler, interface between bzz protocol and the storage
	streamer *network.Streamer
	//cloud       storage.CloudStore // procurement, cloud storage backend (can multi-cloud)
=======
	storage storage.ChunkStore // internal access to storage, common interface to cloud storage backends
	dpa     *storage.DPA       // distributed preimage archive, the local API to the storage with document level storage/retrieval support
	//depo        network.StorageHandler // remote request handler, interface between bzz protocol and the storage
	cloud       storage.CloudStore // procurement, cloud storage backend (can multi-cloud)
>>>>>>> 6ef636a5
	bzz         *network.Bzz       // the logistic manager
	backend     chequebook.Backend // simple blockchain Backend
	privateKey  *ecdsa.PrivateKey
	corsString  string
	swapEnabled bool
	lstore      *storage.LocalStore // local store, needs to store for releasing resources after node stopped
	sfs         *fuse.SwarmFS       // need this to cleanup all the active mounts on node exit
	ps          *pss.Pss
}

type SwarmAPI struct {
	Api     *api.Api
	Backend chequebook.Backend
	PrvKey  *ecdsa.PrivateKey
}

func (self *Swarm) API() *SwarmAPI {
	return &SwarmAPI{
		Api:     self.api,
		Backend: self.backend,
		PrvKey:  self.privateKey,
	}
}

// creates a new swarm service instance
// implements node.Service
<<<<<<< HEAD
func NewSwarm(ctx *node.ServiceContext, backend chequebook.Backend, ensClient *ethclient.Client, config *api.Config, swapEnabled, syncEnabled bool, cors string, pssEnabled bool) (self *Swarm, err error) {
=======
// If mockStore is not nil, it will be used as the storage for chunk data.
// MockStore should be used only for testing.
func NewSwarm(ctx *node.ServiceContext, backend chequebook.Backend, ensClient *ethclient.Client, config *api.Config, swapEnabled, syncEnabled bool, cors string, pssEnabled bool, mockStore *mock.NodeStore) (self *Swarm, err error) {
>>>>>>> 6ef636a5
	if bytes.Equal(common.FromHex(config.PublicKey), storage.ZeroKey) {
		return nil, fmt.Errorf("empty public key")
	}
	if bytes.Equal(common.FromHex(config.BzzKey), storage.ZeroKey) {
		return nil, fmt.Errorf("empty bzz key")
	}

	self = &Swarm{
		config:      config,
		swapEnabled: swapEnabled,
		backend:     backend,
		privateKey:  config.Swap.PrivateKey(),
		corsString:  cors,
	}
	log.Debug(fmt.Sprintf("Setting up Swarm service components"))

	hash := storage.MakeHashFunc(config.ChunkerParams.Hash)
<<<<<<< HEAD
	self.lstore, err = storage.NewLocalStore(hash, config.StoreParams, common.Hex2Bytes(config.BzzKey))
=======
	self.lstore, err = storage.NewLocalStore(hash, config.StoreParams, mockStore)
>>>>>>> 6ef636a5
	if err != nil {
		return
	}

	// setup local store
	log.Debug(fmt.Sprintf("Set up local storage"))

	kp := network.NewKadParams()
	to := network.NewKademlia(
		common.FromHex(config.BzzKey),
		kp,
	)

	config.HiveParams.Discovery = true

	// setup cloud storage internal access layer
<<<<<<< HEAD
	//self.cloud = &storage.Forwarder{}
	//self.storage = storage.NewNetStore(hash, self.lstore, self.cloud, config.StoreParams)
=======
	self.cloud = &storage.Forwarder{}
	self.storage = storage.NewNetStore(hash, self.lstore, self.cloud, config.StoreParams)
>>>>>>> 6ef636a5
	log.Debug(fmt.Sprintf("-> swarm net store shared access layer to Swarm Chunk Store"))
	nodeid := discover.PubkeyID(crypto.ToECDSAPub(common.FromHex(config.PublicKey)))
	addr := network.NewAddrFromNodeID(nodeid)
	bzzconfig := &network.BzzConfig{
		OverlayAddr:  common.FromHex(config.BzzKey),
		UnderlayAddr: addr.UAddr,
		HiveParams:   config.HiveParams,
	}
<<<<<<< HEAD

	dbAccess := network.NewDbAccess(self.lstore)
	self.streamer = network.NewStreamer(to, dbAccess)
	network.RegisterOutgoingSyncer(self.streamer, dbAccess)
	network.RegisterIncomingSyncer(self.streamer, dbAccess)

	self.bzz = network.NewBzz(bzzconfig, to, nil, self.streamer)
=======
	self.bzz = network.NewBzz(bzzconfig, to, nil)
>>>>>>> 6ef636a5

	// set up DPA, the cloud storage local access layer
	dpaChunkStore := storage.NewDpaChunkStore(self.lstore, self.streamer.Retrieve)
	log.Debug(fmt.Sprintf("-> Local Access to Swarm"))
	// Swarm Hash Merklised Chunking for Arbitrary-length Document/File storage
	self.dpa = storage.NewDPA(dpaChunkStore, self.config.ChunkerParams)
	log.Debug(fmt.Sprintf("-> Content Store API"))

	// Pss = postal service over swarm (devp2p over bzz)
	if pssEnabled {
		pssparams := pss.NewPssParams(self.privateKey)
		self.ps = pss.NewPss(to, self.dpa, pssparams)
		if pss.IsActiveHandshake {
			pss.SetHandshakeController(self.ps, pss.NewHandshakeParams())
		}
	}

	// set up high level api
	transactOpts := bind.NewKeyedTransactor(self.privateKey)

	if ensClient == nil {
		log.Warn("No ENS, please specify non-empty --ens-api to use domain name resolution")
	} else {
		self.dns, err = ens.NewENS(transactOpts, config.EnsRoot, ensClient)
		if err != nil {
			return nil, err
		}
	}
	log.Debug(fmt.Sprintf("-> Swarm Domain Name Registrar @ address %v", config.EnsRoot.Hex()))

	self.api = api.NewApi(self.dpa, self.dns)
	// Manifests for Smart Hosting
	log.Debug(fmt.Sprintf("-> Web3 virtual server API"))

	self.sfs = fuse.NewSwarmFS(self.api)
	log.Debug("-> Initializing Fuse file system")

	return self, nil
}

/*
Start is called when the stack is started
* starts the network kademlia hive peer management
* (starts netStore level 0 api)
* starts DPA level 1 api (chunking -> store/retrieve requests)
* (starts level 2 api)
* starts http proxy server
* registers url scheme handlers for bzz, etc
* TODO: start subservices like sword, swear, swarmdns
*/
// implements the node.Service interface
func (self *Swarm) Start(srv *p2p.Server) error {

	// update uaddr to correct enode
	newaddr := self.bzz.UpdateLocalAddr([]byte(srv.Self().String()))
	log.Warn("Updated bzz local addr", "oaddr", fmt.Sprintf("%x", newaddr.OAddr), "uaddr", fmt.Sprintf("%x", newaddr.UAddr))

	// set chequebook
	if self.swapEnabled {
		ctx := context.Background() // The initial setup has no deadline.
		err := self.SetChequebook(ctx)
		if err != nil {
			return fmt.Errorf("Unable to set chequebook for SWAP: %v", err)
		}
		log.Debug(fmt.Sprintf("-> cheque book for SWAP: %v", self.config.Swap.Chequebook()))
	} else {
		log.Debug(fmt.Sprintf("SWAP disabled: no cheque book set"))
	}

	log.Warn(fmt.Sprintf("Starting Swarm service"))

	err := self.bzz.Start(srv)
	if err != nil {
		log.Error("bzz failed", "err", err)
		return err
	}
	log.Info(fmt.Sprintf("Swarm network started on bzz address: %x", self.bzz.Hive.Overlay.BaseAddr()))

	if self.ps != nil {
		self.ps.Start(srv)
		log.Info("Pss started")
	}

	self.dpa.Start()
	log.Debug(fmt.Sprintf("Swarm DPA started"))

	// start swarm http proxy server
	if self.config.Port != "" {
		addr := net.JoinHostPort(self.config.ListenAddr, self.config.Port)
		go httpapi.StartHttpServer(self.api, &httpapi.ServerConfig{
			Addr:       addr,
			CorsString: self.corsString,
		})
	}

	log.Debug(fmt.Sprintf("Swarm http proxy started on port: %v", self.config.Port))

	if self.corsString != "" {
		log.Debug(fmt.Sprintf("Swarm http proxy started with corsdomain: %v", self.corsString))
	}

	return nil
}

// implements the node.Service interface
// stops all component services.
func (self *Swarm) Stop() error {
	self.dpa.Stop()
	if self.ps != nil {
		self.ps.Stop()
	}
	if ch := self.config.Swap.Chequebook(); ch != nil {
		ch.Stop()
		ch.Save()
	}

	if self.lstore != nil {
		self.lstore.DbStore.Close()
	}
	self.sfs.Stop()
	return self.bzz.Stop()
}

// implements the node.Service interface
func (self *Swarm) Protocols() (protos []p2p.Protocol) {

	for _, p := range self.bzz.Protocols() {
		protos = append(protos, p)
	}

	if self.ps != nil {
		for _, p := range self.ps.Protocols() {
			protos = append(protos, p)
		}
<<<<<<< HEAD
	}
	return
}

func (self *Swarm) RegisterPssProtocol(spec *protocols.Spec, targetprotocol *p2p.Protocol, options *pss.ProtocolParams) (*pss.Protocol, error) {
	if !pss.IsActiveProtocol {
		return nil, fmt.Errorf("Pss protocols not available (built with !nopssprotocol tag)")
	}
=======
	}
	return
}

func (self *Swarm) RegisterPssProtocol(spec *protocols.Spec, targetprotocol *p2p.Protocol, options *pss.ProtocolParams) (*pss.Protocol, error) {
	if !pss.IsActiveProtocol {
		return nil, fmt.Errorf("Pss protocols not available (built with !nopssprotocol tag)")
	}
>>>>>>> 6ef636a5
	topic := pss.ProtocolTopic(spec)
	return pss.RegisterProtocol(self.ps, &topic, spec, targetprotocol, options)
}

// implements node.Service
// Apis returns the RPC Api descriptors the Swarm implementation offers
func (self *Swarm) APIs() []rpc.API {

	apis := []rpc.API{
		// public APIs
		{
			Namespace: "bzz",
			Version:   "0.1",
			Service:   &Info{self.config, chequebook.ContractParams},
			Public:    true,
		},
		// admin APIs
		{
			Namespace: "bzz",
			Version:   "0.1",
			Service:   api.NewControl(self.api, self.bzz.Hive),
			Public:    false,
		},
		{
			Namespace: "chequebook",
			Version:   chequebook.Version,
			Service:   chequebook.NewApi(self.config.Swap.Chequebook),
			Public:    false,
		},
		{
			Namespace: "swarmfs",
			Version:   fuse.Swarmfs_Version,
			Service:   self.sfs,
			Public:    false,
		},
		// storage APIs
		// DEPRECATED: Use the HTTP API instead
		{
			Namespace: "bzz",
			Version:   "0.1",
			Service:   api.NewStorage(self.api),
			Public:    true,
		},
		{
			Namespace: "bzz",
			Version:   "0.1",
			Service:   api.NewFileSystem(self.api),
			Public:    false,
		},
		// {Namespace, Version, api.NewAdmin(self), false},
	}

	for _, api := range self.bzz.APIs() {
		apis = append(apis, api)
	}

	if self.ps != nil {
		for _, api := range self.ps.APIs() {
			apis = append(apis, api)
		}
	}

	return apis
}

func (self *Swarm) Api() *api.Api {
	return self.api
}

// SetChequebook ensures that the local checquebook is set up on chain.
func (self *Swarm) SetChequebook(ctx context.Context) error {
	err := self.config.Swap.SetChequebook(ctx, self.backend, self.config.Path)
	if err != nil {
		return err
	}
	log.Info(fmt.Sprintf("new chequebook set (%v): saving config file, resetting all connections in the hive", self.config.Swap.Contract.Hex()))
	return nil
}

<<<<<<< HEAD
=======
// Local swarm without netStore
func NewLocalSwarm(datadir, port string) (self *Swarm, err error) {

	prvKey, err := crypto.GenerateKey()
	if err != nil {
		return
	}

	config := api.NewConfig()
	config.Path = datadir
	config.Port = port
	config.Init(prvKey)

	dpa, err := storage.NewLocalDPA(datadir)
	if err != nil {
		return
	}

	self = &Swarm{
		api:    api.NewApi(dpa, nil),
		config: config,
	}

	return
}

>>>>>>> 6ef636a5
// serialisable info about swarm
type Info struct {
	*api.Config
	*chequebook.Params
}

func (self *Info) Info() *Info {
	return self
}<|MERGE_RESOLUTION|>--- conflicted
+++ resolved
@@ -50,18 +50,11 @@
 	api    *api.Api     // high level api layer (fs/manifest)
 	dns    api.Resolver // DNS registrar
 	//dbAccess    *network.DbAccess      // access to local chunk db iterator and storage counter
-<<<<<<< HEAD
 	//storage storage.ChunkStore // internal access to storage, common interface to cloud storage backends
 	dpa *storage.DPA // distributed preimage archive, the local API to the storage with document level storage/retrieval support
 	//depo        network.StorageHandler // remote request handler, interface between bzz protocol and the storage
 	streamer *network.Streamer
 	//cloud       storage.CloudStore // procurement, cloud storage backend (can multi-cloud)
-=======
-	storage storage.ChunkStore // internal access to storage, common interface to cloud storage backends
-	dpa     *storage.DPA       // distributed preimage archive, the local API to the storage with document level storage/retrieval support
-	//depo        network.StorageHandler // remote request handler, interface between bzz protocol and the storage
-	cloud       storage.CloudStore // procurement, cloud storage backend (can multi-cloud)
->>>>>>> 6ef636a5
 	bzz         *network.Bzz       // the logistic manager
 	backend     chequebook.Backend // simple blockchain Backend
 	privateKey  *ecdsa.PrivateKey
@@ -88,13 +81,9 @@
 
 // creates a new swarm service instance
 // implements node.Service
-<<<<<<< HEAD
-func NewSwarm(ctx *node.ServiceContext, backend chequebook.Backend, ensClient *ethclient.Client, config *api.Config, swapEnabled, syncEnabled bool, cors string, pssEnabled bool) (self *Swarm, err error) {
-=======
 // If mockStore is not nil, it will be used as the storage for chunk data.
 // MockStore should be used only for testing.
 func NewSwarm(ctx *node.ServiceContext, backend chequebook.Backend, ensClient *ethclient.Client, config *api.Config, swapEnabled, syncEnabled bool, cors string, pssEnabled bool, mockStore *mock.NodeStore) (self *Swarm, err error) {
->>>>>>> 6ef636a5
 	if bytes.Equal(common.FromHex(config.PublicKey), storage.ZeroKey) {
 		return nil, fmt.Errorf("empty public key")
 	}
@@ -112,11 +101,7 @@
 	log.Debug(fmt.Sprintf("Setting up Swarm service components"))
 
 	hash := storage.MakeHashFunc(config.ChunkerParams.Hash)
-<<<<<<< HEAD
-	self.lstore, err = storage.NewLocalStore(hash, config.StoreParams, common.Hex2Bytes(config.BzzKey))
-=======
-	self.lstore, err = storage.NewLocalStore(hash, config.StoreParams, mockStore)
->>>>>>> 6ef636a5
+	self.lstore, err = storage.NewLocalStore(hash, config.StoreParams, common.Hex2Bytes(config.BzzKey), mockStore)
 	if err != nil {
 		return
 	}
@@ -133,13 +118,8 @@
 	config.HiveParams.Discovery = true
 
 	// setup cloud storage internal access layer
-<<<<<<< HEAD
 	//self.cloud = &storage.Forwarder{}
 	//self.storage = storage.NewNetStore(hash, self.lstore, self.cloud, config.StoreParams)
-=======
-	self.cloud = &storage.Forwarder{}
-	self.storage = storage.NewNetStore(hash, self.lstore, self.cloud, config.StoreParams)
->>>>>>> 6ef636a5
 	log.Debug(fmt.Sprintf("-> swarm net store shared access layer to Swarm Chunk Store"))
 	nodeid := discover.PubkeyID(crypto.ToECDSAPub(common.FromHex(config.PublicKey)))
 	addr := network.NewAddrFromNodeID(nodeid)
@@ -148,7 +128,6 @@
 		UnderlayAddr: addr.UAddr,
 		HiveParams:   config.HiveParams,
 	}
-<<<<<<< HEAD
 
 	dbAccess := network.NewDbAccess(self.lstore)
 	self.streamer = network.NewStreamer(to, dbAccess)
@@ -156,9 +135,6 @@
 	network.RegisterIncomingSyncer(self.streamer, dbAccess)
 
 	self.bzz = network.NewBzz(bzzconfig, to, nil, self.streamer)
-=======
-	self.bzz = network.NewBzz(bzzconfig, to, nil)
->>>>>>> 6ef636a5
 
 	// set up DPA, the cloud storage local access layer
 	dpaChunkStore := storage.NewDpaChunkStore(self.lstore, self.streamer.Retrieve)
@@ -293,7 +269,6 @@
 		for _, p := range self.ps.Protocols() {
 			protos = append(protos, p)
 		}
-<<<<<<< HEAD
 	}
 	return
 }
@@ -302,16 +277,6 @@
 	if !pss.IsActiveProtocol {
 		return nil, fmt.Errorf("Pss protocols not available (built with !nopssprotocol tag)")
 	}
-=======
-	}
-	return
-}
-
-func (self *Swarm) RegisterPssProtocol(spec *protocols.Spec, targetprotocol *p2p.Protocol, options *pss.ProtocolParams) (*pss.Protocol, error) {
-	if !pss.IsActiveProtocol {
-		return nil, fmt.Errorf("Pss protocols not available (built with !nopssprotocol tag)")
-	}
->>>>>>> 6ef636a5
 	topic := pss.ProtocolTopic(spec)
 	return pss.RegisterProtocol(self.ps, &topic, spec, targetprotocol, options)
 }
@@ -391,35 +356,6 @@
 	return nil
 }
 
-<<<<<<< HEAD
-=======
-// Local swarm without netStore
-func NewLocalSwarm(datadir, port string) (self *Swarm, err error) {
-
-	prvKey, err := crypto.GenerateKey()
-	if err != nil {
-		return
-	}
-
-	config := api.NewConfig()
-	config.Path = datadir
-	config.Port = port
-	config.Init(prvKey)
-
-	dpa, err := storage.NewLocalDPA(datadir)
-	if err != nil {
-		return
-	}
-
-	self = &Swarm{
-		api:    api.NewApi(dpa, nil),
-		config: config,
-	}
-
-	return
-}
-
->>>>>>> 6ef636a5
 // serialisable info about swarm
 type Info struct {
 	*api.Config
