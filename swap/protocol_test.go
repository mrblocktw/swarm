--- conflicted
+++ resolved
@@ -261,8 +261,6 @@
 		t.Fatalf("Expected cheque cumulative payout to be %d, but is %d", expectedAmount, pending.CumulativePayout)
 	}
 
-<<<<<<< HEAD
-=======
 	if pending.Honey != expectedAmount {
 		t.Fatalf("Expected cheque honey to be %d, but is %d", expectedAmount, pending.Honey)
 	}
@@ -275,7 +273,6 @@
 		t.Fatalf("Expected cheque contract to be %x, but is %x", debitorSwap.contract.ContractParams().ContractAddress, pending.Contract)
 	}
 
->>>>>>> 59b2025b
 	debitorSwap.handleConfirmChequeMsg(ctx, creditor, &ConfirmChequeMsg{
 		Cheque: creditor.getPendingCheque(),
 	})
@@ -287,13 +284,8 @@
 
 	cheque := creditor.getLastSentCheque()
 
-<<<<<<< HEAD
-	if cheque.CumulativePayout != expectedAmount {
-		t.Fatalf("Expected cheque cumulative payout to be %d, but is %d", expectedAmount, cheque.CumulativePayout)
-=======
 	if !cheque.Equal(pending) {
 		t.Fatalf("Expected sent cheque to be the last pending one. expected: %v, but is %v", pending, cheque)
->>>>>>> 59b2025b
 	}
 
 	// because no other accounting took place in the meantime the balance should be exactly 0
