--- conflicted
+++ resolved
@@ -97,11 +97,7 @@
 		return ErrEmptyAddressInSignature
 	}
 
-<<<<<<< HEAD
-	return swapcontract.ValidateCode(context.Background(), s.backend, handshake.ContractAddress)
-=======
 	return s.chequebookFactory.VerifyContract(handshake.ContractAddress)
->>>>>>> ab8e73d1
 }
 
 // run is the actual swap protocol run method
