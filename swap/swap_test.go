--- conflicted
+++ resolved
@@ -1326,22 +1326,4 @@
 	if availableBalance != (netDeposit - uint64(chequeAmount)) {
 		t.Fatalf("availableBalance not equal to deposited minus withdraw. availableBalance: %d, deposit minus withdrawn: %d", availableBalance, depositAmount.Uint64()-withdrawAmount.Uint64())
 	}
-<<<<<<< HEAD
-}
-
-// dummyMsgRW implements MessageReader and MessageWriter
-// but doesn't do anything. Useful for dummy message sends
-type dummyMsgRW struct{}
-
-// ReadMsg is from the MessageReader interface
-func (d *dummyMsgRW) ReadMsg() (p2p.Msg, error) {
-	return p2p.Msg{}, nil
-}
-
-// WriteMsg is from the MessageWriter interface
-func (d *dummyMsgRW) WriteMsg(msg p2p.Msg) error {
-	return nil
-=======
-
->>>>>>> e7e98cf5
 }