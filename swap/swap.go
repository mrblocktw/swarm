// Copyright 2018 The Swarm Authors
// This file is part of the Swarm library.
//
// The Swarm library is free software: you can redistribute it and/or modify
// it under the terms of the GNU Lesser General Public License as published by
// the Free Software Foundation, either version 3 of the License, or
// (at your option) any later version.
//
// The Swarm library is distributed in the hope that it will be useful,
// but WITHOUT ANY WARRANTY; without even the implied warranty of
// MERCHANTABILITY or FITNESS FOR A PARTICULAR PURPOSE. See the
// GNU Lesser General Public License for more details.
//
// You should have received a copy of the GNU Lesser General Public License
// along with the Swarm library. If not, see <http://www.gnu.org/licenses/>.

package swap

import (
	"context"
	"crypto/ecdsa"
	"encoding/json"
	"errors"
	"fmt"
	"math/big"
	"path/filepath"
	"sync"
	"time"

	"github.com/ethereum/go-ethereum/accounts/abi/bind"
	"github.com/ethereum/go-ethereum/common"
	"github.com/ethereum/go-ethereum/core/types"
	"github.com/ethereum/go-ethereum/crypto"
	"github.com/ethereum/go-ethereum/ethclient"
	"github.com/ethereum/go-ethereum/log"
	"github.com/ethereum/go-ethereum/p2p/enode"
	"github.com/ethersphere/swarm/contracts/swap"
	contract "github.com/ethersphere/swarm/contracts/swap"
	"github.com/ethersphere/swarm/p2p/protocols"
	"github.com/ethersphere/swarm/state"
)

// ErrInvalidChequeSignature indicates the signature on the cheque was invalid
var ErrInvalidChequeSignature = errors.New("invalid cheque signature")

var auditLog log.Logger // logger for Swap related messages and audit trail

// swapLogLevel indicates filter level of log messages
const swapLogLevel = 3

// Swap represents the Swarm Accounting Protocol
// a peer to peer micropayment system
// A node maintains an individual balance with every peer
// Only messages which have a price will be accounted for
type Swap struct {
	api                 API
	store               state.Store        // store is needed in order to keep balances and cheques across sessions
	peers               map[enode.ID]*Peer // map of all swap Peers
	peersLock           sync.RWMutex       // lock for peers map
	backend             contract.Backend   // the backend (blockchain) used
	owner               *Owner             // contract access
	params              *Params            // economic and operational parameters
	contract            swap.Contract      // reference to the smart contract
	honeyPriceOracle    HoneyOracle        // oracle which resolves the price of honey (in Wei)
	paymentThreshold    int64              // honey amount at which a payment is triggered
	disconnectThreshold int64              // honey amount at which a peer disconnects
}

// Owner encapsulates information related to accessing the contract
type Owner struct {
	address    common.Address    // owner address
	privateKey *ecdsa.PrivateKey // private key
	publicKey  *ecdsa.PublicKey  // public key
}

// Params encapsulates param
type Params struct {
	InitialDepositAmount uint64
}

// NewParams returns a Params struct filled with default values
func NewParams() *Params {
	return &Params{
		InitialDepositAmount: DefaultInitialDepositAmount,
	}
}

// newLogger returns a new logger
func newLogger(logpath string) log.Logger {
	swapLogger := log.New("swaplog", "*")

	lh := log.Root().GetHandler()
	rfh, err := swapRotatingFileHandler(logpath)

	if err != nil {
		log.Warn("RotatingFileHandler was not initialized", "logdir", logpath, "err", err)
		//sets a fallback logger, it will use the swarm logger.
		swapLogger.SetHandler(lh)
		return swapLogger
	}

	//Filters messages with the correct logLevel for swap
	rfh = log.LvlFilterHandler(log.Lvl(swapLogLevel), rfh)

	//Dispatches the logs to the default swarm log and also the filtered swap file logger.
	swapLogger.SetHandler(log.MultiHandler(lh, rfh))

	return swapLogger
}

// swapRotatingFileHandler returns a RotatingFileHandler this will split the logs into multiple files.
// the files are split based on the limit parameter expressed in bytes
func swapRotatingFileHandler(logdir string) (log.Handler, error) {
	return log.RotatingFileHandler(
		logdir,
		262144,
		log.JSONFormatOrderedEx(false, true),
	)
}

// new - swap constructor without integrity check
func new(logpath string, stateStore state.Store, prvkey *ecdsa.PrivateKey, backend contract.Backend, disconnectThreshold uint64, paymentThreshold uint64) *Swap {
	auditLog = newLogger(logpath)
	return &Swap{
		store:               stateStore,
		peers:               make(map[enode.ID]*Peer),
		backend:             backend,
		owner:               createOwner(prvkey),
		params:              NewParams(),
		disconnectThreshold: int64(disconnectThreshold),
		paymentThreshold:    int64(paymentThreshold),
		honeyPriceOracle:    NewHoneyPriceOracle(),
	}
}

// New - swap constructor with integrity checks
func New(logpath string, dbPath string, prvkey *ecdsa.PrivateKey, backendURL string, disconnectThreshold uint64, paymentThreshold uint64) (*Swap, error) {
	// we MUST have a backend
	if backendURL == "" {
		return nil, errors.New("swap init error: no backend URL given")
	}
	log.Info("connecting to SWAP API", "url", backendURL)
	// initialize the balances store
	stateStore, err := state.NewDBStore(filepath.Join(dbPath, "swap.db"))
	if err != nil {
		return nil, fmt.Errorf("swap init error: %s", err)
	}
	if disconnectThreshold <= paymentThreshold {
		return nil, fmt.Errorf("swap init error: disconnect threshold lower or at payment threshold. DisconnectThreshold: %d, PaymentThreshold: %d", disconnectThreshold, paymentThreshold)
	}
	backend, err := ethclient.Dial(backendURL)
	if err != nil {
		return nil, fmt.Errorf("swap init error: error connecting to Ethereum API %s: %s", backendURL, err)
	}
	return new(
		logpath,
		stateStore,
		prvkey,
		backend,
		disconnectThreshold,
		paymentThreshold), nil
}

const (
	balancePrefix        = "balance_"
	sentChequePrefix     = "sent_cheque_"
	receivedChequePrefix = "received_cheque_"
	usedChequebookKey    = "used_chequebook"
)

// returns the store key for retrieving a peer's balance
func balanceKey(peer enode.ID) string {
	return balancePrefix + peer.String()
}

// returns the store key for retrieving a peer's last sent cheque
func sentChequeKey(peer enode.ID) string {
	return sentChequePrefix + peer.String()
}

// returns the store key for retrieving a peer's last received cheque
func receivedChequeKey(peer enode.ID) string {
	return receivedChequePrefix + peer.String()
}

func keyToID(key string, prefix string) enode.ID {
	return enode.HexID(key[len(prefix):])
}

// createOwner assings keys and addresses
func createOwner(prvkey *ecdsa.PrivateKey) *Owner {
	pubkey := &prvkey.PublicKey
	return &Owner{
		address:    crypto.PubkeyToAddress(*pubkey),
		privateKey: prvkey,
		publicKey:  pubkey,
	}
}

// DeploySuccess is for convenience log output
func (s *Swap) DeploySuccess() string {
	return fmt.Sprintf("contract: %s, owner: %s, deposit: %v, signer: %x", s.GetParams().ContractAddress.Hex(), s.owner.address.Hex(), s.params.InitialDepositAmount, s.owner.publicKey)
}

// Add is the (sole) accounting function
// Swap implements the protocols.Balance interface
func (s *Swap) Add(amount int64, peer *protocols.Peer) (err error) {
	swapPeer := s.getPeer(peer.ID())
	if swapPeer == nil {
		return fmt.Errorf("peer %s not a swap enabled peer", peer.ID().String())
	}
	swapPeer.lock.Lock()
	defer swapPeer.lock.Unlock()

	// Check if balance with peer is over the disconnect threshold
	balance := swapPeer.getBalance()
	if balance >= s.disconnectThreshold {
		return fmt.Errorf("balance for peer %s is over the disconnect threshold %d, disconnecting", peer.ID().String(), s.disconnectThreshold)
	}

	if err = swapPeer.updateBalance(amount); err != nil {
		return err
	}

	// Check if balance with peer crosses the payment threshold
	// It is the peer with a negative balance who sends a cheque, thus we check
	// that the balance is *below* the threshold
	if swapPeer.getBalance() <= -s.paymentThreshold {
		auditLog.Info("balance for peer went over the payment threshold, sending cheque", "peer", peer.ID().String(), "payment threshold", s.paymentThreshold)
		return swapPeer.sendCheque()
	}

	return nil
}

// handleMsg is for handling messages when receiving messages
func (s *Swap) handleMsg(p *Peer) func(ctx context.Context, msg interface{}) error {
	return func(ctx context.Context, msg interface{}) error {
		switch msg := msg.(type) {
		case *EmitChequeMsg:
			go s.handleEmitChequeMsg(ctx, p, msg)
		}
		return nil
	}
}

var defaultCashCheque = cashCheque

// handleEmitChequeMsg should be handled by the creditor when it receives
// a cheque from a debitor
func (s *Swap) handleEmitChequeMsg(ctx context.Context, p *Peer, msg *EmitChequeMsg) error {
	p.lock.Lock()
	defer p.lock.Unlock()

	cheque := msg.Cheque
	auditLog.Info("received cheque from peer", "peer", p.ID().String(), "honey", cheque.Honey)
	_, err := s.processAndVerifyCheque(cheque, p)
	if err != nil {
		return err
	}

	auditLog.Debug("received cheque processed and verified", "peer", p.ID().String())

	// reset balance by amount
	// as this is done by the creditor, receiving the cheque, the amount should be negative,
	// so that updateBalance will calculate balance + amount which result in reducing the peer's balance
	if err := p.updateBalance(-int64(cheque.Honey)); err != nil {
		return err
	}

	opts := bind.NewKeyedTransactor(s.owner.privateKey)
	opts.Context = ctx

	otherSwap, err := contract.InstanceAt(cheque.Contract, s.backend)
	if err != nil {
		return err
	}

	// cash cheque in async, otherwise this blocks here until the TX is mined
	go defaultCashCheque(s, otherSwap, opts, cheque)

	return err
}

// cashCheque should be called async as it blocks until the transaction(s) are mined
// The function cashes the cheque by sending it to the blockchain
func cashCheque(s *Swap, otherSwap contract.Contract, opts *bind.TransactOpts, cheque *Cheque) {
	// blocks here, as we are waiting for the transaction to be mined
	result, receipt, err := otherSwap.CashChequeBeneficiary(opts, s.backend, s.GetParams().ContractAddress, big.NewInt(int64(cheque.CumulativePayout)), cheque.Signature)
	if err != nil {
		// TODO: do something with the error
		// and we actually need to log this error as we are in an async routine; nobody is handling this error for now
		auditLog.Error("error cashing cheque", "err", err)
		return
	}

	if result.Bounced {
		auditLog.Warn("cheque bounced", "tx", receipt.TxHash)
		return
		// TODO: do something here
	}

	auditLog.Debug("cash tx mined", "receipt", receipt)
}

// processAndVerifyCheque verifies the cheque and compares it with the last received cheque
// if the cheque is valid it will also be saved as the new last cheque
func (s *Swap) processAndVerifyCheque(cheque *Cheque, p *Peer) (uint64, error) {
	if err := cheque.verifyChequeProperties(p, s.owner.address); err != nil {
		return 0, err
	}

	lastCheque := p.getLastReceivedCheque()

	// TODO: there should probably be a lock here?
	expectedAmount, err := s.honeyPriceOracle.GetPrice(cheque.Honey)
	if err != nil {
		return 0, err
	}

	actualAmount, err := cheque.verifyChequeAgainstLast(lastCheque, expectedAmount)
	if err != nil {
		return 0, err
	}

	if err := p.setLastReceivedCheque(cheque); err != nil {
		auditLog.Error("error while saving last received cheque", "peer", p.ID().String(), "err", err.Error())
		// TODO: what do we do here? Related issue: https://github.com/ethersphere/swarm/issues/1515
	}

	return actualAmount, nil
}

// Balance returns the balance for a given peer
func (s *Swap) Balance(peer enode.ID) (int64, error) {
	swapPeer := s.getPeer(peer)
	if swapPeer == nil {
		return 0, state.ErrNotFound
	}
	return swapPeer.getBalance(), nil
}

// Balances returns the balances for all known SWAP peers
func (s *Swap) Balances() (map[enode.ID]int64, error) {
	balances := make(map[enode.ID]int64)

	s.peersLock.Lock()
	for peer, swapPeer := range s.peers {
		swapPeer.lock.Lock()
		balances[peer] = swapPeer.getBalance()
		swapPeer.lock.Unlock()
	}
	s.peersLock.Unlock()

	// add store balances, if peer was not already added
	balanceIterFunction := func(key []byte, value []byte) (stop bool, err error) {
		peer := keyToID(string(key), balancePrefix)
		if _, peerHasBalance := balances[peer]; !peerHasBalance {
			var peerBalance int64
			err = json.Unmarshal(value, &peerBalance)
			if err == nil {
				balances[peer] = peerBalance
			}
		}
		return stop, err
	}
	err := s.store.Iterate(balancePrefix, balanceIterFunction)
	if err != nil {
		return nil, err
	}

	return balances, nil
}

// loadLastReceivedCheque loads the last received cheque for the peer from the store
// and returns nil when there never was a cheque saved
func (s *Swap) loadLastReceivedCheque(p enode.ID) (cheque *Cheque, err error) {
	err = s.store.Get(receivedChequeKey(p), &cheque)
	if err == state.ErrNotFound {
		return nil, nil
	}
	return cheque, err
}

// loadLastSentCheque loads the last sent cheque for the peer from the store
// and returns nil when there never was a cheque saved
func (s *Swap) loadLastSentCheque(p enode.ID) (cheque *Cheque, err error) {
	err = s.store.Get(sentChequeKey(p), &cheque)
	if err == state.ErrNotFound {
		return nil, nil
	}
	return cheque, err
}

// loadBalance loads the current balance for the peer from the store
// and returns 0 if there was no prior balance saved
func (s *Swap) loadBalance(p enode.ID) (balance int64, err error) {
	err = s.store.Get(balanceKey(p), &balance)
	if err == state.ErrNotFound {
		return 0, nil
	}
	return balance, err
}

// saveLastReceivedCheque saves cheque as the last received cheque for peer
func (s *Swap) saveLastReceivedCheque(p enode.ID, cheque *Cheque) error {
	return s.store.Put(receivedChequeKey(p), cheque)
}

// saveLastSentCheque saves cheque as the last received cheque for peer
func (s *Swap) saveLastSentCheque(p enode.ID, cheque *Cheque) error {
	return s.store.Put(sentChequeKey(p), cheque)
}

// saveBalance saves balance as the current balance for peer
func (s *Swap) saveBalance(p enode.ID, balance int64) error {
	return s.store.Put(balanceKey(p), balance)
}

// Close cleans up swap
func (s *Swap) Close() error {
	return s.store.Close()
}

// GetParams returns contract parameters (Bin, ABI, contractAddress) from the contract
func (s *Swap) GetParams() *swap.Params {
	return s.contract.ContractParams()
}

// getContractOwner retrieve the owner of the chequebook at address from the blockchain
func (s *Swap) getContractOwner(ctx context.Context, address common.Address) (common.Address, error) {
	contr, err := contract.InstanceAt(address, s.backend)
	if err != nil {
		return common.Address{}, err
	}

	return contr.Issuer(nil)
}

// StartChequebook deploys a new instance of a chequebook if chequebookAddr is empty, otherwise it wil bind to an existing instance
func (s *Swap) StartChequebook(chequebookAddrFlag common.Address) error {
	var toUseChequebook common.Address
	// attempt to read chequebook from disk
	err := s.store.Get(usedChequebookKey, &toUseChequebook)
	// error reading from disk
	if err != nil && err != state.ErrNotFound {
		return fmt.Errorf("Error reading previously used chequebook: %s", err)
	}
	// nothing written to state disk before, no flag provided: deploying new chequebook
	if err == state.ErrNotFound && chequebookAddrFlag == (common.Address{}) {
		chequebook, err := s.Deploy(context.TODO())
		if err != nil {
			return fmt.Errorf("Error deploying chequebook: %s", err)
		}
		toUseChequebook = chequebook
	}
	// read from state, but provided flag is not the same
	if err == nil && (chequebookAddrFlag != common.Address{} && chequebookAddrFlag != toUseChequebook) {
		return fmt.Errorf("Attempting to connect to provided chequebook, but different chequebook used before")
	}
	if chequebookAddrFlag != (common.Address{}) {
		toUseChequebook = chequebookAddrFlag
	}
	log.Info("Using the chequebook", "chequebookAddr", toUseChequebook)
	return s.bindToContractAt(toUseChequebook)
}

// BindToContractAt binds to an instance of an already existing chequebook contract at address
func (s *Swap) bindToContractAt(address common.Address) (err error) {
	// validate whether address is a chequebook
	if err := contract.ValidateCode(context.Background(), s.backend, address); err != nil {
		return fmt.Errorf("contract validation for %v failed: %v", address, err)
	}
	// get the instance and save it on swap.contract
	s.contract, err = contract.InstanceAt(address, s.backend)
	if err != nil {
		return err
	}
	s.store.Put(usedChequebookKey, address)
	return nil
}

// Deploy deploys the Swap contract and sets the contract address
func (s *Swap) Deploy(ctx context.Context) (common.Address, error) {
	opts := bind.NewKeyedTransactor(s.owner.privateKey)
	// initial topup value
	opts.Value = big.NewInt(int64(s.params.InitialDepositAmount))
	opts.Context = ctx

<<<<<<< HEAD
	log.Info("deploying new swap", "owner", opts.From.Hex())
	return s.deployLoop(opts, s.owner.address, defaultHarddepositTimeoutDuration)
=======
	auditLog.Info("deploying new swap", "owner", opts.From.Hex())
	address, err := s.deployLoop(opts, s.owner.address, defaultHarddepositTimeoutDuration)
	if err != nil {
		auditLog.Error("unable to deploy swap", "error", err)
		return err
	}
	auditLog.Info("swap deployed", "address", address.Hex(), "owner", opts.From.Hex())

	return err
>>>>>>> 5122fcc9
}

// deployLoop repeatedly tries to deploy the swap contract .
func (s *Swap) deployLoop(opts *bind.TransactOpts, owner common.Address, defaultHarddepositTimeoutDuration time.Duration) (addr common.Address, err error) {
	var tx *types.Transaction
	for try := 0; try < deployRetries; try++ {
		if try > 0 {
			time.Sleep(deployDelay)
		}

<<<<<<< HEAD
		if addr, tx, _, err = contract.Deploy(opts, s.backend, owner, defaultHarddepositTimeoutDuration); err != nil {
			log.Warn("can't send chequebook deploy tx", "try", try, "error", err)
=======
		if s.contract, tx, err = contract.Deploy(opts, s.backend, owner, defaultHarddepositTimeoutDuration); err != nil {
			auditLog.Warn("can't send chequebook deploy tx", "try", try, "error", err)
>>>>>>> 5122fcc9
			continue
		}
		if addr, err = bind.WaitDeployed(opts.Context, s.backend, tx); err != nil {
			auditLog.Warn("chequebook deploy error", "try", try, "error", err)
			continue
		}
		return addr, nil
	}
	return addr, err
}<|MERGE_RESOLUTION|>--- conflicted
+++ resolved
@@ -461,7 +461,7 @@
 	if chequebookAddrFlag != (common.Address{}) {
 		toUseChequebook = chequebookAddrFlag
 	}
-	log.Info("Using the chequebook", "chequebookAddr", toUseChequebook)
+	auditLog.Info("Using the chequebook", "chequebookAddr", toUseChequebook)
 	return s.bindToContractAt(toUseChequebook)
 }
 
@@ -487,20 +487,8 @@
 	opts.Value = big.NewInt(int64(s.params.InitialDepositAmount))
 	opts.Context = ctx
 
-<<<<<<< HEAD
 	log.Info("deploying new swap", "owner", opts.From.Hex())
 	return s.deployLoop(opts, s.owner.address, defaultHarddepositTimeoutDuration)
-=======
-	auditLog.Info("deploying new swap", "owner", opts.From.Hex())
-	address, err := s.deployLoop(opts, s.owner.address, defaultHarddepositTimeoutDuration)
-	if err != nil {
-		auditLog.Error("unable to deploy swap", "error", err)
-		return err
-	}
-	auditLog.Info("swap deployed", "address", address.Hex(), "owner", opts.From.Hex())
-
-	return err
->>>>>>> 5122fcc9
 }
 
 // deployLoop repeatedly tries to deploy the swap contract .
@@ -511,13 +499,8 @@
 			time.Sleep(deployDelay)
 		}
 
-<<<<<<< HEAD
 		if addr, tx, _, err = contract.Deploy(opts, s.backend, owner, defaultHarddepositTimeoutDuration); err != nil {
-			log.Warn("can't send chequebook deploy tx", "try", try, "error", err)
-=======
-		if s.contract, tx, err = contract.Deploy(opts, s.backend, owner, defaultHarddepositTimeoutDuration); err != nil {
 			auditLog.Warn("can't send chequebook deploy tx", "try", try, "error", err)
->>>>>>> 5122fcc9
 			continue
 		}
 		if addr, err = bind.WaitDeployed(opts.Context, s.backend, tx); err != nil {
