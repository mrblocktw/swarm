--- conflicted
+++ resolved
@@ -47,8 +47,8 @@
 // ErrInvalidChequeSignature indicates the signature on the cheque was invalid
 var ErrInvalidChequeSignature = errors.New("invalid cheque signature")
 
-var swapLog log.Logger // logger for Swap related messages and audit trail
-const swapLogLevel = 3 // swapLogLevel indicates filter level of log messages
+var swapLog log.SwapLogger // logger for Swap related messages and audit trail
+const swapLogLevel = 3     // swapLogLevel indicates filter level of log messages
 
 // Swap represents the Swarm Accounting Protocol
 // a peer to peer micropayment system
@@ -63,10 +63,6 @@
 	params           *Params            // economic and operational parameters
 	contract         swap.Contract      // reference to the smart contract
 	honeyPriceOracle HoneyOracle        // oracle which resolves the price of honey (in Wei)
-<<<<<<< HEAD
-	logger           log.SwapLogger     // logger for swap related messages and audit trail
-=======
->>>>>>> c49d7cbd
 }
 
 // Owner encapsulates information related to accessing the contract
@@ -87,14 +83,16 @@
 // newSwapLogger returns a new logger for standard swap logs
 func newSwapLogger(logPath string, overlayAddr []byte) log.SwapLogger {
 	swapLogger := log.NewSwapLogger(hex.EncodeToString(overlayAddr)[:16])
-	setLoggerHandler(logPath, swapLogger.GetLogger())
+	//TODO: FIX THIS
+	//setLoggerHandler(logPath, swapLogger.GetLogger())
 	return swapLogger
 }
 
 // newPeerLogger returns a new logger for swap logs with peer info
 func newPeerLogger(s *Swap, peerID enode.ID) log.SwapLogger {
 	peerLogger := log.NewSwapPeerLogger(hex.EncodeToString(s.params.OverlayAddr)[:16], peerID.String()[:16]) //log.New("swaplog", "*", "base", hex.EncodeToString(s.params.OverlayAddr)[:16], "peer", peerID.String()[:16])
-	setLoggerHandler(s.params.LogPath, peerLogger.GetLogger())
+	//TODO: FIX THIS
+	//setLoggerHandler(s.params.LogPath, peerLogger.GetLogger())
 	return peerLogger
 }
 
@@ -135,11 +133,7 @@
 }
 
 // newSwapInstance is a swap constructor function without integrity checks
-<<<<<<< HEAD
-func newSwapInstance(stateStore state.Store, owner *Owner, backend contract.Backend, params *Params, logger log.SwapLogger) *Swap {
-=======
 func newSwapInstance(stateStore state.Store, owner *Owner, backend contract.Backend, params *Params) *Swap {
->>>>>>> c49d7cbd
 	return &Swap{
 		store:            stateStore,
 		peers:            make(map[enode.ID]*Peer),
@@ -163,12 +157,8 @@
 	if backendURL == "" {
 		return nil, errors.New("no backend URL given")
 	}
-<<<<<<< HEAD
-	//swapLogger.SetLogAction(log.Action("connecting"))
-	swapLogger.Info("connecting to SWAP API", "url", backendURL)
-=======
+	//swapLog.SetLogAction(log.Action("connecting"))
 	swapLog.Info("connecting to SWAP API", "url", backendURL)
->>>>>>> c49d7cbd
 	// initialize the balances store
 	var stateStore state.Store
 	if stateStore, err = state.NewDBStore(filepath.Join(dbPath, "swap.db")); err != nil {
@@ -217,11 +207,7 @@
 )
 
 // checkChainID verifies whether we have initialized SWAP before and ensures that we are on the same backendNetworkID if this is the case
-<<<<<<< HEAD
-func checkChainID(currentChainID uint64, s state.Store, logger log.SwapLogger) (err error) {
-=======
 func checkChainID(currentChainID uint64, s state.Store) (err error) {
->>>>>>> c49d7cbd
 	var connectedBlockchain uint64
 	err = s.Get(connectedBlockchainKey, &connectedBlockchain)
 	// error reading from database
