// Copyright 2016 The go-ethereum Authors
// This file is part of the go-ethereum library.
//
// The go-ethereum library is free software: you can redistribute it and/or modify
// it under the terms of the GNU Lesser General Public License as published by
// the Free Software Foundation, either version 3 of the License, or
// (at your option) any later version.
//
// The go-ethereum library is distributed in the hope that it will be useful,
// but WITHOUT ANY WARRANTY; without even the implied warranty of
// MERCHANTABILITY or FITNESS FOR A PARTICULAR PURPOSE. See the
// GNU Lesser General Public License for more details.
//
// You should have received a copy of the GNU Lesser General Public License
// along with the go-ethereum library. If not, see <http://www.gnu.org/licenses/>.

package api

import (
	"crypto/ecdsa"
	"fmt"
	"os"
	"path/filepath"
	"time"

	"github.com/ethereum/go-ethereum/common"
	"github.com/ethereum/go-ethereum/common/hexutil"
	"github.com/ethereum/go-ethereum/crypto"
	"github.com/ethereum/go-ethereum/node"
	"github.com/ethereum/go-ethereum/p2p/enode"
	"github.com/ethersphere/swarm/contracts/ens"
	"github.com/ethersphere/swarm/network"
	"github.com/ethersphere/swarm/pss"
	"github.com/ethersphere/swarm/storage"
	"github.com/ethersphere/swarm/swap"
)

const (
	DefaultHTTPListenAddr = "127.0.0.1"
	DefaultHTTPPort       = "8500"
)

// separate bzz directories
// allow several bzz nodes running in parallel
type Config struct {
	// serialised/persisted fields
	*storage.FileStoreParams

	// LocalStore
	ChunkDbPath   string
	DbCapacity    uint64
	CacheCapacity uint
	BaseKey       []byte

	// Swap configs
	SwapBackendURL          string         // Ethereum API endpoint
	SwapEnabled             bool           // whether SWAP incentives are enabled
<<<<<<< HEAD
	SwapPaymentThreshold    uint64         // balance in Honey that a peer owes from us at which payment will be initiated to peer
	SwapDisconnectThreshold uint64         // balance in Honey that we owe from a peer at which the node disconnects
=======
	SwapPaymentThreshold    uint64         // honey amount at which a payment is triggered
	SwapDisconnectThreshold uint64         // honey amount at which a peer disconnects
>>>>>>> f185630f
	Contract                common.Address // address of the chequebook contract
	// end of Swap configs

	*network.HiveParams
	Pss                  *pss.Params
	EnsRoot              common.Address
	EnsAPIs              []string
	Path                 string
	ListenAddr           string
	Port                 string
	PublicKey            string
	BzzKey               string
	Enode                *enode.Node `toml:"-"`
	NetworkID            uint64
	SyncEnabled          bool
	SyncingSkipCheck     bool
	DeliverySkipCheck    bool
	MaxStreamPeerServers int
	LightNodeEnabled     bool
	BootnodeMode         bool
	DisableAutoConnect   bool
	SyncUpdateDelay      time.Duration
	Cors                 string
	BzzAccount           string
	GlobalStoreAPI       string
	privateKey           *ecdsa.PrivateKey
}

//NewConfig creates a default config with all parameters to set to defaults
func NewConfig() (c *Config) {

	c = &Config{
		FileStoreParams:         storage.NewFileStoreParams(),
		SwapBackendURL:          "",
		SwapEnabled:             false,
		SwapPaymentThreshold:    swap.DefaultPaymentThreshold,
		SwapDisconnectThreshold: swap.DefaultDisconnectThreshold,
		HiveParams:              network.NewHiveParams(),
		Pss:                     pss.NewParams(),
		EnsRoot:                 ens.TestNetAddress,
		EnsAPIs:                 nil,
		Path:                    node.DefaultDataDir(),
		ListenAddr:              DefaultHTTPListenAddr,
		Port:                    DefaultHTTPPort,
		NetworkID:               network.DefaultNetworkID,
		SyncEnabled:             true,
		SyncingSkipCheck:        false,
		DeliverySkipCheck:       true,
		MaxStreamPeerServers:    10000,
		SyncUpdateDelay:         15 * time.Second,
	}

	return
}

//some config params need to be initialized after the complete
//config building phase is completed (e.g. due to overriding flags)
func (c *Config) Init(prvKey *ecdsa.PrivateKey, nodeKey *ecdsa.PrivateKey) error {

	// create swarm dir and record key
	err := c.createAndSetPath(c.Path, prvKey)
	if err != nil {
		return fmt.Errorf("Error creating root swarm data directory: %v", err)
	}
	c.setKey(prvKey)

	// create the new enode record
	// signed with the ephemeral node key
	enodeParams := &network.EnodeParams{
		PrivateKey: prvKey,
		EnodeKey:   nodeKey,
		Lightnode:  c.LightNodeEnabled,
		Bootnode:   c.BootnodeMode,
	}
	c.Enode, err = network.NewEnode(enodeParams)
	if err != nil {
		return fmt.Errorf("Error creating enode: %v", err)
	}

	c.privateKey = prvKey
	c.ChunkDbPath = filepath.Join(c.Path, "chunks")
	c.BaseKey = common.FromHex(c.BzzKey)

	c.Pss = c.Pss.WithPrivateKey(c.privateKey)
	return nil
}

func (c *Config) ShiftPrivateKey() (privKey *ecdsa.PrivateKey) {
	if c.privateKey != nil {
		privKey = c.privateKey
		c.privateKey = nil
	}
	return privKey
}

func (c *Config) setKey(prvKey *ecdsa.PrivateKey) {
	bzzkeybytes := network.PrivateKeyToBzzKey(prvKey)
	pubkey := crypto.FromECDSAPub(&prvKey.PublicKey)
	pubkeyhex := hexutil.Encode(pubkey)
	keyhex := hexutil.Encode(bzzkeybytes)

	c.privateKey = prvKey
	c.PublicKey = pubkeyhex
	c.BzzKey = keyhex
}

func (c *Config) createAndSetPath(datadirPath string, prvKey *ecdsa.PrivateKey) error {
	address := crypto.PubkeyToAddress(prvKey.PublicKey)
	bzzdirPath := filepath.Join(datadirPath, "bzz-"+common.Bytes2Hex(address.Bytes()))
	err := os.MkdirAll(bzzdirPath, os.ModePerm)
	if err != nil {
		return err
	}
	c.Path = bzzdirPath
	return nil
}<|MERGE_RESOLUTION|>--- conflicted
+++ resolved
@@ -55,13 +55,8 @@
 	// Swap configs
 	SwapBackendURL          string         // Ethereum API endpoint
 	SwapEnabled             bool           // whether SWAP incentives are enabled
-<<<<<<< HEAD
-	SwapPaymentThreshold    uint64         // balance in Honey that a peer owes from us at which payment will be initiated to peer
-	SwapDisconnectThreshold uint64         // balance in Honey that we owe from a peer at which the node disconnects
-=======
 	SwapPaymentThreshold    uint64         // honey amount at which a payment is triggered
 	SwapDisconnectThreshold uint64         // honey amount at which a peer disconnects
->>>>>>> f185630f
 	Contract                common.Address // address of the chequebook contract
 	// end of Swap configs
 
